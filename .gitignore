# Ignore CI build directory
build/
<<<<<<< HEAD
# python
*.pyc
=======
xcuserdata
cmake-build-debug/
.idea/
bazel-bin
bazel-genfiles
bazel-googletest
bazel-out
bazel-testlogs
>>>>>>> 16bfba08
<|MERGE_RESOLUTION|>--- conflicted
+++ resolved
@@ -1,9 +1,5 @@
 # Ignore CI build directory
 build/
-<<<<<<< HEAD
-# python
-*.pyc
-=======
 xcuserdata
 cmake-build-debug/
 .idea/
@@ -12,4 +8,5 @@
 bazel-googletest
 bazel-out
 bazel-testlogs
->>>>>>> 16bfba08
+# python
+*.pyc
--- conflicted
+++ resolved
@@ -1422,104 +1422,6 @@
 
 #endif  // GTEST_HAS_STD_UNIQUE_PTR_
 
-<<<<<<< HEAD
-#if GTEST_LANG_CXX11
-// Tests for std::function based action.
-
-int Add(int val, int& ref, int* ptr) {  // NOLINT
-  int result = val + ref + *ptr;
-  ref = 42;
-  *ptr = 43;
-  return result;
-}
-
-int Deref(std::unique_ptr<int> ptr) { return *ptr; }
-
-struct Double {
-  template <typename T>
-  T operator()(T t) { return 2 * t; }
-};
-
-std::unique_ptr<int> UniqueInt(int i) {
-  return std::unique_ptr<int>(new int(i));
-}
-
-TEST(FunctorActionTest, ActionFromFunction) {
-  Action<int(int, int&, int*)> a = &Add;
-  int x = 1, y = 2, z = 3;
-  EXPECT_EQ(6, a.Perform(std::forward_as_tuple(x, y, &z)));
-  EXPECT_EQ(42, y);
-  EXPECT_EQ(43, z);
-
-  Action<int(std::unique_ptr<int>)> a1 = &Deref;
-  EXPECT_EQ(7, a1.Perform(std::make_tuple(UniqueInt(7))));
-}
-
-TEST(FunctorActionTest, ActionFromLambda) {
-  Action<int(bool, int)> a1 = [](bool b, int i) { return b ? i : 0; };
-  EXPECT_EQ(5, a1.Perform(make_tuple(true, 5)));
-  EXPECT_EQ(0, a1.Perform(make_tuple(false, 5)));
-
-  std::unique_ptr<int> saved;
-  Action<void(std::unique_ptr<int>)> a2 = [&saved](std::unique_ptr<int> p) {
-    saved = std::move(p);
-  };
-  a2.Perform(make_tuple(UniqueInt(5)));
-  EXPECT_EQ(5, *saved);
-}
-
-TEST(FunctorActionTest, PolymorphicFunctor) {
-  Action<int(int)> ai = Double();
-  EXPECT_EQ(2, ai.Perform(make_tuple(1)));
-  Action<double(double)> ad = Double();  // Double? Double double!
-  EXPECT_EQ(3.0, ad.Perform(make_tuple(1.5)));
-}
-
-TEST(FunctorActionTest, TypeConversion) {
-  // Numeric promotions are allowed.
-  const Action<bool(int)> a1 = [](int i) { return i > 1; };
-  const Action<int(bool)> a2 = Action<int(bool)>(a1);
-  EXPECT_EQ(1, a1.Perform(make_tuple(42)));
-  EXPECT_EQ(0, a2.Perform(make_tuple(42)));
-
-  // Implicit constructors are allowed.
-  const Action<bool(std::string)> s1 = [](std::string s) { return !s.empty(); };
-  const Action<int(const char*)> s2 = Action<int(const char*)>(s1);
-  EXPECT_EQ(0, s2.Perform(make_tuple("")));
-  EXPECT_EQ(1, s2.Perform(make_tuple("hello")));
-
-  // Also between the lambda and the action itself.
-  const Action<bool(std::string)> x = [](Unused) { return 42; };
-  EXPECT_TRUE(x.Perform(make_tuple("hello")));
-}
-
-TEST(FunctorActionTest, UnusedArguments) {
-  // Verify that users can ignore uninteresting arguments.
-  Action<int(int, std::unique_ptr<int>, const int&)> a =
-      [](int i, Unused, Unused) { return 2 * i; };
-  EXPECT_EQ(6, a.Perform(make_tuple(3, UniqueInt(7), 9)));
-}
-
-// Test that basic built-in actions work with move-only arguments.
-// TODO(rburny): Currently, almost all ActionInterface-based actions will not
-// work, even if they only try to use other, copyable arguments. Implement them
-// if necessary (but note that DoAll cannot work on non-copyable types anyway -
-// so maybe it's better to make users use lambdas instead.
-TEST(MoveOnlyArgumentsTest, ReturningActions) {
-  Action<int(std::unique_ptr<int>)> a = Return(1);
-  EXPECT_EQ(1, a.Perform(make_tuple(nullptr)));
-
-  a = testing::WithoutArgs([]() { return 7; });
-  EXPECT_EQ(7, a.Perform(make_tuple(nullptr)));
-
-  Action<void(std::unique_ptr<int>, int*)> a2 = testing::SetArgPointee<1>(3);
-  int x = 0;
-  a2.Perform(make_tuple(nullptr, &x));
-  EXPECT_EQ(x, 3);
-}
-
-#endif  // GTEST_LANG_CXX11
-
 }  // Unnamed namespace
 
 #ifdef _MSC_VER
@@ -1527,6 +1429,3 @@
 #  pragma warning(pop)
 #endif
 #endif
-=======
-}  // Unnamed namespace
->>>>>>> 8fbb4194

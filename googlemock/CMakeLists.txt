--- conflicted
+++ resolved
@@ -37,18 +37,8 @@
 # as ${gmock_SOURCE_DIR} and to the root binary directory as
 # ${gmock_BINARY_DIR}.
 # Language "C" is required for find_package(Threads).
-<<<<<<< HEAD
 project(gmock VERSION 1.8.0 LANGUAGES CXX C )
 cmake_minimum_required(VERSION 3.0)
-=======
-if (CMAKE_VERSION VERSION_LESS 3.0)
-  project(gmock CXX C)
-else()
-  cmake_policy(SET CMP0048 NEW)
-  project(gmock VERSION 1.9.0 LANGUAGES CXX C)
-endif()
-cmake_minimum_required(VERSION 2.6.4)
->>>>>>> 96f3745e
 
 if (COMMAND set_up_hermetic_build)
   set_up_hermetic_build()
@@ -105,7 +95,6 @@
 ########################################################################
 #
 # Install rules
-<<<<<<< HEAD
 
 set(config_install_dir "lib/cmake/GMock")
 set(include_install_dir "include")
@@ -173,29 +162,6 @@
 # Debug information .pdb for MSVC
 install_pdb_files(gmock)
 install_pdb_files(gmock_main)
-
-=======
-if(INSTALL_GMOCK)
-  install(TARGETS gmock gmock_main
-    RUNTIME DESTINATION ${CMAKE_INSTALL_BINDIR}
-    LIBRARY DESTINATION ${CMAKE_INSTALL_LIBDIR}
-    ARCHIVE DESTINATION ${CMAKE_INSTALL_LIBDIR})
-  install(DIRECTORY ${gmock_SOURCE_DIR}/include/gmock
-    DESTINATION ${CMAKE_INSTALL_INCLUDEDIR})
-
-  # configure and install pkgconfig files
-  configure_file(
-    cmake/gmock.pc.in
-    "${CMAKE_BINARY_DIR}/gmock.pc"
-    @ONLY)
-  configure_file(
-    cmake/gmock_main.pc.in
-    "${CMAKE_BINARY_DIR}/gmock_main.pc"
-    @ONLY)
-  install(FILES "${CMAKE_BINARY_DIR}/gmock.pc" "${CMAKE_BINARY_DIR}/gmock_main.pc"
-    DESTINATION "${CMAKE_INSTALL_LIBDIR}/pkgconfig")
-endif()
->>>>>>> 96f3745e
 
 ########################################################################
 #

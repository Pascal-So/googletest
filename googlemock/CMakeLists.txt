--- conflicted
+++ resolved
@@ -96,18 +96,9 @@
             src/gmock_main.cc)
 add_export_macro_interface_defintion( gmock_main GTEST_LINKED_AS_SHARED_LIBRARY=1 )
 
-<<<<<<< HEAD
 # preserve compatibility with old GTest hunter package
 set_target_properties(gmock_main PROPERTIES EXPORT_NAME main)
-=======
-# If the CMake version supports it, attach header directory information
-# to the targets for when we are part of a parent build (ie being pulled
-# in via add_subdirectory() rather than being a standalone build).
-if (DEFINED CMAKE_VERSION AND NOT "${CMAKE_VERSION}" VERSION_LESS "2.8.11")
-  target_include_directories(gmock      SYSTEM INTERFACE "${gmock_SOURCE_DIR}/include")
-  target_include_directories(gmock_main SYSTEM INTERFACE "${gmock_SOURCE_DIR}/include")
-endif()
->>>>>>> 0fe96607
+
 
 ########################################################################
 #

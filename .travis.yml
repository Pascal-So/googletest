# Build matrix / environment variable are explained on:
# http://about.travis-ci.org/docs/user/build-configuration/
# This file can be validated on:
# http://lint.travis-ci.org/
# See also
# http://stackoverflow.com/questions/22111549/travis-ci-with-clang-3-4-and-c11/30925448#30925448
# to allow C++11, though we are not yet building with -std=c++11

install:
# /usr/bin/gcc is 4.6 always, but gcc-X.Y is available.
- if [ "$CXX" = "g++" ]; then export CXX="g++-4.9" CC="gcc-4.9"; fi
# /usr/bin/clang is our version already, and clang-X.Y does not exist.
#- if [ "$CXX" = "clang++" ]; then export CXX="clang++-3.7" CC="clang-3.7"; fi
- echo ${PATH}
- ls /usr/local
- ls /usr/local/bin
- export PATH=/usr/local/bin:/usr/bin:${PATH}
- echo ${CXX}
- ${CXX} --version
addons:
  apt:
    sources:
    - ubuntu-toolchain-r-test
    packages:
    - gcc-4.9
    - g++-4.9
    - clang
    - valgrind
os:
  - linux
  - osx
language: cpp
compiler:
  - gcc
  - clang
script: ./travis.sh
env:
  matrix:
<<<<<<< HEAD
#    - SHARED_LIB=ON  STATIC_LIB=ON CMAKE_PKG=ON  BUILD_TYPE=release VERBOSE_MAKE=false
    - SHARED_LIB=OFF STATIC_LIB=ON CMAKE_PKG=OFF BUILD_TYPE=debug   VERBOSE_MAKE=true VERBOSE
=======
    - GTEST_TARGET=googletest SHARED_LIB=ON  STATIC_LIB=ON CMAKE_PKG=ON  BUILD_TYPE=release VERBOSE_MAKE=false
    - GTEST_TARGET=googletest SHARED_LIB=OFF STATIC_LIB=ON CMAKE_PKG=OFF BUILD_TYPE=debug   VERBOSE_MAKE=true VERBOSE
    - GTEST_TARGET=googlemock SHARED_LIB=ON  STATIC_LIB=ON CMAKE_PKG=ON  BUILD_TYPE=release VERBOSE_MAKE=false
    - GTEST_TARGET=googlemock SHARED_LIB=OFF STATIC_LIB=ON CMAKE_PKG=OFF BUILD_TYPE=debug   VERBOSE_MAKE=true VERBOSE
>>>>>>> 8be1b6b0
notifications:
  email: false
sudo: false<|MERGE_RESOLUTION|>--- conflicted
+++ resolved
@@ -36,15 +36,10 @@
 script: ./travis.sh
 env:
   matrix:
-<<<<<<< HEAD
-#    - SHARED_LIB=ON  STATIC_LIB=ON CMAKE_PKG=ON  BUILD_TYPE=release VERBOSE_MAKE=false
-    - SHARED_LIB=OFF STATIC_LIB=ON CMAKE_PKG=OFF BUILD_TYPE=debug   VERBOSE_MAKE=true VERBOSE
-=======
+    - GTEST_TARGET=googletest SHARED_LIB=OFF STATIC_LIB=ON CMAKE_PKG=OFF BUILD_TYPE=debug   VERBOSE_MAKE=true VERBOSE
+    - GTEST_TARGET=googlemock SHARED_LIB=OFF STATIC_LIB=ON CMAKE_PKG=OFF BUILD_TYPE=debug   VERBOSE_MAKE=true VERBOSE
     - GTEST_TARGET=googletest SHARED_LIB=ON  STATIC_LIB=ON CMAKE_PKG=ON  BUILD_TYPE=release VERBOSE_MAKE=false
-    - GTEST_TARGET=googletest SHARED_LIB=OFF STATIC_LIB=ON CMAKE_PKG=OFF BUILD_TYPE=debug   VERBOSE_MAKE=true VERBOSE
     - GTEST_TARGET=googlemock SHARED_LIB=ON  STATIC_LIB=ON CMAKE_PKG=ON  BUILD_TYPE=release VERBOSE_MAKE=false
-    - GTEST_TARGET=googlemock SHARED_LIB=OFF STATIC_LIB=ON CMAKE_PKG=OFF BUILD_TYPE=debug   VERBOSE_MAKE=true VERBOSE
->>>>>>> 8be1b6b0
 notifications:
   email: false
 sudo: false
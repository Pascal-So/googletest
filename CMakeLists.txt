--- conflicted
+++ resolved
@@ -1,14 +1,4 @@
-<<<<<<< HEAD
 cmake_minimum_required(VERSION 3.0)
-
-=======
-cmake_minimum_required(VERSION 2.6.4)
-
-if (POLICY CMP0048)
-  cmake_policy(SET CMP0048 NEW)
-endif (POLICY CMP0048)
->>>>>>> 96f3745e
-
 project( googletest-distribution )
 
 enable_testing()
@@ -28,12 +18,8 @@
 #Note that googlemock target already builds googletest
 option(BUILD_GMOCK "Builds the googlemock subproject" ON)
 
-<<<<<<< HEAD
-cmake_policy(SET CMP0048 NEW)
-=======
 cmake_dependent_option(INSTALL_GTEST "Enable installation of googletest. (Projects embedding googletest may want to turn this OFF.)" ON "BUILD_GTEST OR BUILD_GMOCK" OFF)
 cmake_dependent_option(INSTALL_GMOCK "Enable installation of googlemock. (Projects embedding googlemock may want to turn this OFF.)" ON "BUILD_GMOCK" OFF)
->>>>>>> 96f3745e
 
 if(BUILD_GMOCK)
   add_subdirectory( googlemock )

# Defines functions and macros useful for building Google Test and
# Google Mock.
#
# Note:
#
# - This file will be run twice when building Google Mock (once via
#   Google Test's CMakeLists.txt, and once via Google Mock's).
#   Therefore it shouldn't have any side effects other than defining
#   the functions and macros.
#
# - The functions/macros defined in this file may depend on Google
#   Test and Google Mock's option() definitions, and thus must be
#   called *after* the options have been defined.

# Tweaks CMake's default compiler/linker settings to suit Google Test's needs.
#
# This must be a macro(), as inside a function string() can only
# update variables in the function scope.
macro(fix_default_compiler_settings_)
  if (MSVC)
    # For MSVC, CMake sets certain flags to defaults we want to override.
    # This replacement code is taken from sample in the CMake Wiki at
    # http://www.cmake.org/Wiki/CMake_FAQ#Dynamic_Replace.
    foreach (flag_var
             CMAKE_CXX_FLAGS CMAKE_CXX_FLAGS_DEBUG CMAKE_CXX_FLAGS_RELEASE
             CMAKE_CXX_FLAGS_MINSIZEREL CMAKE_CXX_FLAGS_RELWITHDEBINFO)
      if (NOT BUILD_SHARED_LIBS AND NOT gtest_force_shared_crt)
        # When Google Test is built as a shared library, it should also use
        # shared runtime libraries.  Otherwise, it may end up with multiple
        # copies of runtime library data in different modules, resulting in
        # hard-to-find crashes. When it is built as a static library, it is
        # preferable to use CRT as static libraries, as we don't have to rely
        # on CRT DLLs being available. CMake always defaults to using shared
        # CRT libraries, so we override that default here.
        string(REPLACE "/MD" "-MT" ${flag_var} "${${flag_var}}")
      endif()

      # We prefer more strict warning checking for building Google Test.
      # Replaces /W3 with /W4 in defaults.
      string(REPLACE "/W3" "/W4" ${flag_var} "${${flag_var}}")
    endforeach()
  endif()
endmacro()

# Defines the compiler/linker flags used to build Google Test and
# Google Mock.  You can tweak these definitions to suit your need.  A
# variable's value is empty before it's explicitly assigned to.
macro(config_compiler_and_linker)
  # Note: pthreads on MinGW is not supported, even if available
  # instead, we use windows threading primitives
  if (NOT gtest_disable_pthreads AND NOT MINGW)
    # Defines CMAKE_USE_PTHREADS_INIT and CMAKE_THREAD_LIBS_INIT.
    if(NOT RASPBERRY_PI)
      set(THREADS_PREFER_PTHREAD_FLAG ON)
    endif()
    find_package(Threads)
  endif()

  fix_default_compiler_settings_()
  if (MSVC)
    # Newlines inside flags variables break CMake's NMake generator.
    # TODO(vladl@google.com): Add -RTCs and -RTCu to debug builds.
    set(cxx_base_flags "-GS -W4 -WX -wd4251 -wd4275 -nologo -J -Zi")
    if (MSVC_VERSION LESS 1400)  # 1400 is Visual Studio 2005
      # Suppress spurious warnings MSVC 7.1 sometimes issues.
      # Forcing value to bool.
      set(cxx_base_flags "${cxx_base_flags} -wd4800")
      # Copy constructor and assignment operator could not be generated.
      set(cxx_base_flags "${cxx_base_flags} -wd4511 -wd4512")
      # Compatibility warnings not applicable to Google Test.
      # Resolved overload was found by argument-dependent lookup.
      set(cxx_base_flags "${cxx_base_flags} -wd4675")
    endif()
    if (MSVC_VERSION LESS 1500)  # 1500 is Visual Studio 2008
      # Conditional expression is constant.
      # When compiling with /W4, we get several instances of C4127
      # (Conditional expression is constant). In our code, we disable that
      # warning on a case-by-case basis. However, on Visual Studio 2005,
      # the warning fires on std::list. Therefore on that compiler and earlier,
      # we disable the warning project-wide.
      set(cxx_base_flags "${cxx_base_flags} -wd4127")
    endif()
    if (NOT (MSVC_VERSION LESS 1700))  # 1700 is Visual Studio 2012.
      # Suppress "unreachable code" warning on VS 2012 and later.
      # http://stackoverflow.com/questions/3232669 explains the issue.
      set(cxx_base_flags "${cxx_base_flags} -wd4702")
    endif()
    if (NOT (MSVC_VERSION GREATER 1900))  # 1900 is Visual Studio 2015
      # BigObj required for tests.
      set(cxx_base_flags "${cxx_base_flags} -bigobj")
    endif()

    set(cxx_base_flags "${cxx_base_flags} -D_UNICODE -DUNICODE -DWIN32 -D_WIN32")
    set(cxx_base_flags "${cxx_base_flags} -DSTRICT -DWIN32_LEAN_AND_MEAN")
    set(cxx_exception_flags "-EHsc -D_HAS_EXCEPTIONS=1")
    set(cxx_no_exception_flags "-D_HAS_EXCEPTIONS=0")
    set(cxx_no_rtti_flags "-GR-")
  elseif (CMAKE_COMPILER_IS_GNUCXX)
    set(cxx_base_flags "-Wall -Wshadow")
    set(cxx_exception_flags "-fexceptions")
    set(cxx_no_exception_flags "-fno-exceptions")
    # Until version 4.3.2, GCC doesn't define a macro to indicate
    # whether RTTI is enabled.  Therefore we define GTEST_HAS_RTTI
    # explicitly.
    set(cxx_no_rtti_flags "-fno-rtti -DGTEST_HAS_RTTI=0")
    set(cxx_strict_flags
      "-Wextra -Wno-unused-parameter -Wno-missing-field-initializers")
  elseif (CMAKE_CXX_COMPILER_ID STREQUAL "SunPro")
    set(cxx_exception_flags "-features=except")
    # Sun Pro doesn't provide macros to indicate whether exceptions and
    # RTTI are enabled, so we define GTEST_HAS_* explicitly.
    set(cxx_no_exception_flags "-features=no%except -DGTEST_HAS_EXCEPTIONS=0")
    set(cxx_no_rtti_flags "-features=no%rtti -DGTEST_HAS_RTTI=0")
  elseif (CMAKE_CXX_COMPILER_ID STREQUAL "VisualAge" OR
      CMAKE_CXX_COMPILER_ID STREQUAL "XL")
    # CMake 2.8 changes Visual Age's compiler ID to "XL".
    set(cxx_exception_flags "-qeh")
    set(cxx_no_exception_flags "-qnoeh")
    # Until version 9.0, Visual Age doesn't define a macro to indicate
    # whether RTTI is enabled.  Therefore we define GTEST_HAS_RTTI
    # explicitly.
    set(cxx_no_rtti_flags "-qnortti -DGTEST_HAS_RTTI=0")
  elseif (CMAKE_CXX_COMPILER_ID STREQUAL "HP")
    set(cxx_base_flags "-AA -mt")
    set(cxx_exception_flags "-DGTEST_HAS_EXCEPTIONS=1")
    set(cxx_no_exception_flags "+noeh -DGTEST_HAS_EXCEPTIONS=0")
    # RTTI can not be disabled in HP aCC compiler.
    set(cxx_no_rtti_flags "")
  endif()

  if (CMAKE_USE_PTHREADS_INIT)  # The pthreads library is available and allowed.
    set(GTEST_HAS_PTHREAD_MACRO "-DGTEST_HAS_PTHREAD=1")
  else()
    set(GTEST_HAS_PTHREAD_MACRO "-DGTEST_HAS_PTHREAD=0")
  endif()
  set(cxx_base_flags "${cxx_base_flags} ${GTEST_HAS_PTHREAD_MACRO}")

  # For building gtest's own tests and samples.
  set(cxx_exception "${CMAKE_CXX_FLAGS} ${cxx_base_flags} ${cxx_exception_flags}")
  set(cxx_no_exception
    "${CMAKE_CXX_FLAGS} ${cxx_base_flags} ${cxx_no_exception_flags}")
  set(cxx_default "${cxx_exception}")
  set(cxx_no_rtti "${cxx_default} ${cxx_no_rtti_flags}")
  set(cxx_use_own_tuple "${cxx_default} -DGTEST_USE_OWN_TR1_TUPLE=1")

  # For building the gtest libraries.
  set(cxx_strict "${cxx_default} ${cxx_strict_flags}")
endmacro()

# Defines the gtest & gtest_main libraries.  User tests should link
# with one of them.
function(cxx_library_with_type name type cxx_flags)
  # type can be either STATIC or SHARED to denote a static or shared library.
  # ARGN refers to additional arguments after 'cxx_flags'.
  add_library(${name} ${type} ${ARGN})
  set_target_properties(${name}
    PROPERTIES
    COMPILE_FLAGS "${cxx_flags}")
  if (BUILD_SHARED_LIBS OR type STREQUAL "SHARED")
    set_target_properties(${name}
      PROPERTIES
      COMPILE_DEFINITIONS "GTEST_CREATE_SHARED_LIBRARY=1")
  endif()
  if (CMAKE_USE_PTHREADS_INIT)
    target_link_libraries(${name} PUBLIC ${CMAKE_THREAD_LIBS_INIT})
  endif()
endfunction()

########################################################################
#
# Helper functions for creating build targets.

function(cxx_shared_library name cxx_flags)
  cxx_library_with_type(${name} SHARED "${cxx_flags}" ${ARGN})
endfunction()

function(cxx_library name cxx_flags)
  cxx_library_with_type(${name} "" "${cxx_flags}" ${ARGN})
endfunction()

# cxx_executable_with_flags(name cxx_flags libs srcs...)
#
# creates a named C++ executable that depends on the given libraries and
# is built from the given source files with the given compiler flags.
function(cxx_executable_with_flags name cxx_flags libs)
  add_executable(${name} ${ARGN})
  if (cxx_flags)
    set_target_properties(${name}
      PROPERTIES
      COMPILE_FLAGS "${cxx_flags}")
  endif()
  if (BUILD_SHARED_LIBS)
    set_target_properties(${name}
      PROPERTIES
      COMPILE_DEFINITIONS "GTEST_LINKED_AS_SHARED_LIBRARY=1")
  endif()
  # To support mixing linking in static and dynamic libraries, link each
  # library in with an extra call to target_link_libraries.
  foreach (lib "${libs}")
    target_link_libraries(${name} ${lib})
  endforeach()
endfunction()

# cxx_executable(name dir lib srcs...)
#
# creates a named target that depends on the given libs and is built
# from the given source files.  dir/name.cc is implicitly included in
# the source file list.
function(cxx_executable name dir libs)
  cxx_executable_with_flags(
    ${name} "${cxx_default}" "${libs}" "${dir}/${name}.cc" ${ARGN})
endfunction()

# Sets PYTHONINTERP_FOUND and PYTHON_EXECUTABLE.
find_package(PythonInterp)

# cxx_test_with_flags(name cxx_flags libs srcs...)
#
# creates a named C++ test that depends on the given libs and is built
# from the given source files with the given compiler flags.
function(cxx_test_with_flags name cxx_flags libs)
  cxx_executable_with_flags(${name} "${cxx_flags}" "${libs}" ${ARGN})
  add_test(${name} ${name})
endfunction()

# cxx_test(name libs srcs...)
#
# creates a named test target that depends on the given libs and is
# built from the given source files.  Unlike cxx_test_with_flags,
# test/name.cc is already implicitly included in the source file list.
function(cxx_test name libs)
  cxx_test_with_flags("${name}" "${cxx_default}" "${libs}"
    "test/${name}.cc" ${ARGN})
endfunction()

# py_test(name)
#
# creates a Python test with the given name whose main module is in
# test/name.py.  It does nothing if Python is not installed.
function(py_test name)
  # We are not supporting Python tests on Linux yet as they consider
  # all Linux environments to be google3 and try to use google3 features.
  if (PYTHONINTERP_FOUND)
    # ${CMAKE_BINARY_DIR} is known at configuration time, so we can
    # directly bind it from cmake. ${CTEST_CONFIGURATION_TYPE} is known
    # only at ctest runtime (by calling ctest -c <Configuration>), so
    # we have to escape $ to delay variable substitution here.
    if (${CMAKE_MAJOR_VERSION}.${CMAKE_MINOR_VERSION} GREATER 3.1)
      add_test(
        NAME ${name}
        COMMAND ${PYTHON_EXECUTABLE} ${CMAKE_CURRENT_SOURCE_DIR}/test/${name}.py
            --build_dir=${CMAKE_CURRENT_BINARY_DIR}/$<CONFIGURATION>)
    else (${CMAKE_MAJOR_VERSION}.${CMAKE_MINOR_VERSION} GREATER 3.1)
      add_test(
        ${name}
        ${PYTHON_EXECUTABLE} ${CMAKE_CURRENT_SOURCE_DIR}/test/${name}.py
          --build_dir=${CMAKE_CURRENT_BINARY_DIR}/\${CTEST_CONFIGURATION_TYPE})
    endif (${CMAKE_MAJOR_VERSION}.${CMAKE_MINOR_VERSION} GREATER 3.1)
  endif()
endfunction()

<<<<<<< HEAD
# add_install_rules( package targets)
#
# Adds install rules for the GMock and GTest packages.
function( add_install_rules package targets )

  set(config_install_dir "lib/cmake/${package}")
  set(include_install_dir "include")

  set(generated_dir "${CMAKE_CURRENT_BINARY_DIR}/generated")

  # Configuration
  set(version_config "${generated_dir}/${package}ConfigVersion.cmake")
  set(project_config "${generated_dir}/${package}Config.cmake")
  set(targets_export_name "${package}Targets")
  set(namespace "${package}::")

  # Include module with fuction 'write_basic_package_version_file'
  include(CMakePackageConfigHelpers)

  # Configure '<PROJECT-NAME>ConfigVersion.cmake'
  # Note: PROJECT_VERSION is used as a VERSION
  write_basic_package_version_file(
    "${version_config}" COMPATIBILITY SameMajorVersion
  )

  # Configure '<PROJECT-NAME>Config.cmake'
  # Use variables:
  #   * targets_export_name
  #   * PROJECT_NAME
  configure_package_config_file(
    "cmake/Config.cmake.in"
    "${project_config}"
    INSTALL_DESTINATION "${config_install_dir}"
  )

  # Targets:
  install(
    TARGETS ${targets}
    EXPORT "${targets_export_name}"
    LIBRARY DESTINATION "lib"
    ARCHIVE DESTINATION "lib"
    RUNTIME DESTINATION "bin"
    INCLUDES DESTINATION "${include_install_dir}"
  )

  # Headers:
  string(TOLOWER ${package} package_lower)
  install(
    DIRECTORY ${${package_lower}_SOURCE_DIR}/include/${package_lower}
    DESTINATION "${include_install_dir}"
    FILES_MATCHING PATTERN "*.h"
  )

  # Config
  install(
    FILES "${project_config}" "${version_config}"
    DESTINATION "${config_install_dir}"
  )

  # Config
  install(
    EXPORT "${targets_export_name}"
    NAMESPACE "${namespace}"
    DESTINATION "${config_install_dir}"
  )

  # Debug information .pdb for MSVC
  foreach(target ${targets})
    install_pdb_files(${target})
  endforeach()

endfunction()


=======
# Adds the given macro definition to the interface of the target when compiling as shared library and msvc.
function( add_export_macro_interface_defintion target definition )
  if(MSVC)
    get_property(type TARGET ${target} PROPERTY TYPE)
    if( ${type} STREQUAL SHARED_LIBRARY )
      target_compile_definitions( ${target} INTERFACE ${definition})
    endif()
  endif()
endfunction()

>>>>>>> 5b8b321c
# install_pdb_files( target )
#
# Makes sure that compiler and linker generated .pdb files ares installed
# when compiling with MSVC and debug options.
function( install_pdb_files target )
  if(${CMAKE_VERSION} VERSION_GREATER_EQUAL 3.1.0)    # COMPILE_PDB_... properties where introduced with cmake 3.1
    foreach( config ${CMAKE_BUILD_TYPE} ${CMAKE_CONFIGURATION_TYPES})
      string( TOUPPER ${config} config_suffix)

      get_property( name_config_postfix TARGET ${target} PROPERTY ${config_suffix}_POSTFIX )
      set( output_dir ${CMAKE_CURRENT_BINARY_DIR}/${config}  )

      # Set output names and install rules for .pdb files that are generated by the compiler
      target_has_pdb_compile_output( has_pdb_compiler_output ${target} ${config})
      if(has_pdb_compiler_output)
        
        set( output_name ${target}${name_config_postfix}-compiler )
        set_property( TARGET ${target} PROPERTY COMPILE_PDB_NAME_${config_suffix} ${output_name} )
        set_property( TARGET ${target} PROPERTY COMPILE_PDB_OUTPUT_DIRECTORY_${config_suffix} ${output_dir} )

        install( 
          FILES ${output_dir}/${output_name}.pdb
          DESTINATION "lib"
          CONFIGURATIONS ${config}
        )

      endif()

      # Set output names and install rules for .pdb files that are generated by the linker
      target_has_pdb_linker_output( has_pdb_linker_output ${target} ${config})
      if(has_pdb_linker_output)

        set( output_name ${target}${name_config_postfix}-compiler )
        set_property( TARGET ${target} PROPERTY PDB_NAME_${config_suffix} ${output_name} )
        set_property( TARGET ${target} PROPERTY PDB_OUTPUT_DIRECTORY_${config_suffix} ${output_dir} )

        install( 
          FILES ${output_dir}/${output_name}.pdb
          DESTINATION "bin"
          CONFIGURATIONS ${config}
        )

      endif()

    endforeach()
  endif()
endfunction()

# Checks if the compile flags of the given target and configuration
# are set to create the .pdb debug files of the msvc compiler.
function( target_has_pdb_compile_output bOut target config )
  string( TOUPPER ${config} config_suffix)
  flags_contain_debug_flags( has_pdb_flags "${CMAKE_CXX_FLAGS_${config_suffix}} ${CMAKE_CXX_FLAGS}")
  set( ${bOut} ${has_pdb_flags} PARENT_SCOPE )
endfunction()

# Takes a compile flags string as argument and returns true if it contains the /Zi or /ZI flags. 
function( flags_contain_debug_flags bOut flags )
  if(MSVC)
    has_substring( has_flag1 ${flags} /ZI )
    has_substring( has_flag2 ${flags} /Zi )
    if( has_flag1 OR has_flag2)
      set( ${bOut} TRUE PARENT_SCOPE)
      return()
    endif()
  endif()
  set( ${bOut} FALSE PARENT_SCOPE)
endfunction()

# Checks if the compile flags of the given target and configuration
# are set to create the .pdb debug files that are generated by the linker.
function( target_has_pdb_linker_output bOut target config )
    target_has_pdb_compile_output( has_pdb_compile_output ${target} ${config} )
    if(has_pdb_compile_output)
      get_property( target_type TARGET ${target} PROPERTY TYPE)
      if(${target_type} STREQUAL SHARED_LIBRARY OR ${target_type} STREQUAL MODULE_LIBRARY OR ${target_type} STREQUAL EXECUTABLE)
        set(${bOut} TRUE PARENT_SCOPE)
        return()
      endif()
    endif()
    set(${bOut} FALSE PARENT_SCOPE)
endfunction()

# Returns true if a given string contains the given substring.
function( has_substring bOut string substring )
  string(FIND ${string} ${substring} index)
  if( ${index} GREATER -1 )
    set( ${bOut} TRUE PARENT_SCOPE)
  else()
    set( ${bOut} FALSE PARENT_SCOPE)
  endif()
endfunction()<|MERGE_RESOLUTION|>--- conflicted
+++ resolved
@@ -259,7 +259,16 @@
   endif()
 endfunction()
 
-<<<<<<< HEAD
+# Adds the given macro definition to the interface of the target when compiling as shared library and msvc.
+function( add_export_macro_interface_defintion target definition )
+  if(MSVC)
+    get_property(type TARGET ${target} PROPERTY TYPE)
+    if( ${type} STREQUAL SHARED_LIBRARY )
+      target_compile_definitions( ${target} INTERFACE ${definition})
+    endif()
+  endif()
+endfunction()
+
 # add_install_rules( package targets)
 #
 # Adds install rules for the GMock and GTest packages.
@@ -334,18 +343,6 @@
 endfunction()
 
 
-=======
-# Adds the given macro definition to the interface of the target when compiling as shared library and msvc.
-function( add_export_macro_interface_defintion target definition )
-  if(MSVC)
-    get_property(type TARGET ${target} PROPERTY TYPE)
-    if( ${type} STREQUAL SHARED_LIBRARY )
-      target_compile_definitions( ${target} INTERFACE ${definition})
-    endif()
-  endif()
-endfunction()
-
->>>>>>> 5b8b321c
 # install_pdb_files( target )
 #
 # Makes sure that compiler and linker generated .pdb files ares installed

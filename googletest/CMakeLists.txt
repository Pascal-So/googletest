--- conflicted
+++ resolved
@@ -44,22 +44,8 @@
 # as ${gtest_SOURCE_DIR} and to the root binary directory as
 # ${gtest_BINARY_DIR}.
 # Language "C" is required for find_package(Threads).
-<<<<<<< HEAD
 project(gtest VERSION 1.8.0 LANGUAGES CXX C )
 cmake_minimum_required(VERSION 3.0)
-=======
-if (CMAKE_VERSION VERSION_LESS 3.0)
-  project(gtest CXX C)
-else()
-  cmake_policy(SET CMP0048 NEW)
-  project(gtest VERSION 1.9.0 LANGUAGES CXX C)
-endif()
-cmake_minimum_required(VERSION 2.6.4)
-
-if (POLICY CMP0063) # Visibility
-  cmake_policy(SET CMP0063 NEW)
-endif (POLICY CMP0063)
->>>>>>> 96f3745e
 
 if (COMMAND set_up_hermetic_build)
   set_up_hermetic_build()
@@ -108,7 +94,6 @@
 ########################################################################
 #
 # Install rules
-<<<<<<< HEAD
 
 set(config_install_dir "lib/cmake/GTest")
 set(include_install_dir "include")
@@ -175,29 +160,6 @@
 # Debug information .pdb for MSVC
 install_pdb_files(gtest)
 install_pdb_files(gtest_main)
-
-=======
-if(INSTALL_GTEST)
-  install(TARGETS gtest gtest_main
-    RUNTIME DESTINATION ${CMAKE_INSTALL_BINDIR}
-    ARCHIVE DESTINATION ${CMAKE_INSTALL_LIBDIR}
-    LIBRARY DESTINATION ${CMAKE_INSTALL_LIBDIR})
-  install(DIRECTORY ${gtest_SOURCE_DIR}/include/gtest
-    DESTINATION ${CMAKE_INSTALL_INCLUDEDIR})
-
-  # configure and install pkgconfig files
-  configure_file(
-    cmake/gtest.pc.in
-    "${CMAKE_BINARY_DIR}/gtest.pc"
-    @ONLY)
-  configure_file(
-    cmake/gtest_main.pc.in
-    "${CMAKE_BINARY_DIR}/gtest_main.pc"
-    @ONLY)
-  install(FILES "${CMAKE_BINARY_DIR}/gtest.pc" "${CMAKE_BINARY_DIR}/gtest_main.pc"
-    DESTINATION "${CMAKE_INSTALL_LIBDIR}/pkgconfig")
-endif()
->>>>>>> 96f3745e
 
 ########################################################################
 #

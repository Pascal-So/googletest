--- conflicted
+++ resolved
@@ -84,11 +84,8 @@
 # VS 2012     11           1700            std::tr1::tuple + _VARIADIC_MAX=10
 # VS 2013     12           1800            std::tr1::tuple
 # VS 2015     14           1900            std::tuple
-<<<<<<< HEAD
-# VS 2017     15           1910            std::tuple
-=======
 # VS 2017     15           >= 1910         std::tuple
->>>>>>> 4d1f930a
+
 if (MSVC AND MSVC_VERSION EQUAL 1700)
   add_definitions(/D _VARIADIC_MAX=10)
 endif()
